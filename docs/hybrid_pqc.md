# Hybrid Post-Quantum Storage Architecture
<!-- TSK061_Block_Device_and_Chunk_Storage_Engine -->

QuantumVault pairs post-quantum key encapsulation with high-throughput
symmetric encryption to secure bulk storage.

## Key Hierarchy

<<<<<<< HEAD
1. User secrets are strengthened through Argon2id to derive a 256-bit master
   key when the runtime has Argon2 support; PBKDF2-HMAC-SHA256 remains available
   as a hardened fallback and enforces the same salt/length requirements. <!-- TSK220 -->
2. The master key is wrapped using ML-KEM-768 to withstand quantum attacks.
3. Per-purpose keys (data, metadata, index) are derived via HMAC-based KDFs.
=======
<!-- // TSK245 -->
1. User secrets are strengthened through Argon2id to derive a 256-bit classical master key.
2. The classical key encrypts (wraps) the ML-KEM-768 secret key with AES-256-GCM, storing the PQC ciphertext, nonce, and tag beside the PQC public key material.
3. Per-purpose keys (data, metadata, index) are derived from the hybrid key via HMAC-based KDFs.
>>>>>>> 2446084c

## Chunk Protection Pipeline

1. Plaintext payloads are padded to the fixed 64 KiB chunk size.
2. Each chunk obtains an authenticated nonce from the nonce log chain.
3. Associated data binds the epoch, logical offsets, and nonce MACs.
4. Data is encrypted with the fastest available AEAD (AEGIS-128X/128L, AES-GCM fallback).
5. Headers persist cipher identifiers, tag sizes, and nonce material for recovery.

## Cipher Agility

The storage engine negotiates the highest-performance cipher that is compiled
into the build. Deployments with libsodium ≥ 1.0.20 gain AEGIS-128L/256
support; otherwise, AES-256-GCM provides compatibility.

## Hybrid Key Formation

1. Volume provisioning generates an ML-KEM-768 keypair and encapsulates the
   public key to obtain a PQC shared secret.
2. The Argon2id-derived classical key acts as the authenticated-encryption key
   that wraps the PQC secret key, binding it to the volume UUID, header version,
   and epoch TLVs via AES-256-GCM associated data.
3. Mount time reverses the wrapping by decrypting the PQC secret key with the
   classical key, decapsulates the ciphertext, and feeds both the classical key
   bytes and the PQC shared secret into HKDF to obtain the hybrid master key.

This "KEM-in-authenticated-encryption" sequence ensures that the PQC secret key
remains opaque unless the classical key is recovered, while the final HKDF
output cannot be computed unless both the classical key and the PQC shared
secret are present.

## Quantum Resilience

Even with Grover's algorithm halving the effective symmetric security, the
adversary must first break the AES-256-GCM wrapping keyed by the Argon2id
output to extract the PQC secret key and then defeat ML-KEM-768 to compute the
shared secret required by the HKDF step. This serial dependency raises the
attack cost well beyond the 2^64 quantum search space for the AEAD layer.

## Operational Notes

- Nonce rotation is enforced through the authenticated nonce log and epoch
  tracking.
- Chunk headers occupy 128 bytes, aligning with cache lines and enabling
  fixed-size records for block device operations.
- The block device abstraction expands sparse files on demand, supporting
  thin-provisioned containers.
<|MERGE_RESOLUTION|>--- conflicted
+++ resolved
@@ -6,18 +6,9 @@
 
 ## Key Hierarchy
 
-<<<<<<< HEAD
-1. User secrets are strengthened through Argon2id to derive a 256-bit master
-   key when the runtime has Argon2 support; PBKDF2-HMAC-SHA256 remains available
-   as a hardened fallback and enforces the same salt/length requirements. <!-- TSK220 -->
-2. The master key is wrapped using ML-KEM-768 to withstand quantum attacks.
-3. Per-purpose keys (data, metadata, index) are derived via HMAC-based KDFs.
-=======
-<!-- // TSK245 -->
 1. User secrets are strengthened through Argon2id to derive a 256-bit classical master key.
 2. The classical key encrypts (wraps) the ML-KEM-768 secret key with AES-256-GCM, storing the PQC ciphertext, nonce, and tag beside the PQC public key material.
 3. Per-purpose keys (data, metadata, index) are derived from the hybrid key via HMAC-based KDFs.
->>>>>>> 2446084c
 
 ## Chunk Protection Pipeline
 
