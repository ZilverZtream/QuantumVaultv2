--- conflicted
+++ resolved
@@ -60,29 +60,36 @@
 # Tests
 if(QV_BUILD_TESTS)
   enable_testing()
-<<<<<<< HEAD
-  add_executable(qv_tests tests/test_nonce.cpp)
-  target_include_directories(qv_tests PUBLIC include)
-  target_link_libraries(qv_tests PRIVATE qv_core)
+# ---------- Tests ----------
+enable_testing()
+
+# Common test flags (TSK006)
+function(qv_apply_test_opts tgt)
   if (MSVC)
-    target_compile_options(qv_tests PRIVATE /O2 /GL) # TSK006
-    target_link_options(qv_tests PRIVATE /LTCG) # TSK006
+    target_compile_options(${tgt} PRIVATE /O2 /GL)  # TSK006
+    target_link_options(${tgt} PRIVATE /LTCG)       # TSK006
   else()
-    target_compile_options(qv_tests PRIVATE -O3 -flto) # TSK006
-    target_link_options(qv_tests PRIVATE -flto) # TSK006
+    target_compile_options(${tgt} PRIVATE -O3 -flto)  # TSK006
+    target_link_options(${tgt} PRIVATE -flto)         # TSK006
   endif()
-  add_test(NAME qv_nonce_test COMMAND qv_tests)
-=======
-  add_executable(qv_nonce_test_bin tests/test_nonce.cpp)
-  target_include_directories(qv_nonce_test_bin PUBLIC include)
-  target_link_libraries(qv_nonce_test_bin PRIVATE qv_core)
-  add_test(NAME qv_nonce_test COMMAND qv_nonce_test_bin)
+endfunction()
 
+# Nonce test
+add_executable(qv_nonce_test_bin tests/test_nonce.cpp)
+target_include_directories(qv_nonce_test_bin PUBLIC include)
+target_link_libraries(qv_nonce_test_bin PRIVATE qv_core)
+qv_apply_test_opts(qv_nonce_test_bin)
+add_test(NAME qv_nonce_test COMMAND qv_nonce_test_bin)
+
+# Constant-time mount test (only if the source exists)
+if (EXISTS "${CMAKE_SOURCE_DIR}/tests/test_constant_time_mount.cpp")
   add_executable(qv_constant_time_mount_test tests/test_constant_time_mount.cpp)
   target_include_directories(qv_constant_time_mount_test PUBLIC include)
   target_link_libraries(qv_constant_time_mount_test PRIVATE qv_core qv_orchestrator)
+  qv_apply_test_opts(qv_constant_time_mount_test)
   add_test(NAME qv_constant_time_mount COMMAND qv_constant_time_mount_test)
->>>>>>> 49298034
+endif()
+
 endif()
 
 # --- Wiring check gate ---
