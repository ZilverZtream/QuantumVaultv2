--- conflicted
+++ resolved
@@ -25,7 +25,6 @@
 constexpr uint64_t kHeaderSize = sizeof(ChunkHeader);
 constexpr uint64_t kPayloadSize = kChunkSize;
 
-<<<<<<< HEAD
 // TSK078_Chunk_Integrity_and_Bounds: CRC32 implementation for chunk headers.
 constexpr uint32_t kCRC32Polynomial = 0xEDB88320u;
 
@@ -47,9 +46,7 @@
   }
   return table;
 }
-=======
 constexpr uint32_t kHeaderIntegrityVersion = 1; // TSK122_Weak_CRC32_for_Chunk_Headers version binding
->>>>>>> d5c66326
 
 using HeaderMac = std::array<uint8_t, qv::crypto::HMAC_SHA256::TAG_SIZE>;
 
